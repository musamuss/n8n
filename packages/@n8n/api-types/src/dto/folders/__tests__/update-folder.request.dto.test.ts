--- conflicted
+++ resolved
@@ -30,16 +30,6 @@
 	describe('Invalid requests', () => {
 		test.each([
 			{
-<<<<<<< HEAD
-				name: 'empty name',
-				request: {
-					name: '',
-				},
-				expectedErrorPath: ['name'],
-			},
-			{
-=======
->>>>>>> 27852e35
 				name: 'empty name',
 				request: {
 					name: '',
