{
  "name": "@n8n/n8n-nodes-langchain",
  "version": "1.43.0",
  "description": "",
  "license": "SEE LICENSE IN LICENSE.md",
  "homepage": "https://n8n.io",
  "repository": {
    "type": "git",
    "url": "https://github.com/n8n-io/n8n-nodes-langchain.git"
  },
  "main": "index.js",
  "scripts": {
    "clean": "rimraf dist .turbo",
    "dev": "pnpm run watch",
    "typecheck": "tsc",
    "build": "tsc -p tsconfig.build.json && pnpm n8n-copy-icons && pnpm build:metadata",
    "build:metadata": "pnpm n8n-generate-known && pnpm n8n-generate-ui-types",
    "format": "prettier nodes credentials --write",
    "lint": "eslint nodes credentials",
    "lintfix": "eslint nodes credentials --fix",
    "watch": "tsc-watch -p tsconfig.build.json --onCompilationComplete \"tsc-alias -p tsconfig.build.json\" --onSuccess \"pnpm n8n-generate-ui-types\"",
    "test": "jest",
    "test:dev": "jest --watch"
  },
  "files": [
    "dist"
  ],
  "n8n": {
    "n8nNodesApiVersion": 1,
    "credentials": [
      "dist/credentials/AnthropicApi.credentials.js",
      "dist/credentials/AzureOpenAiApi.credentials.js",
      "dist/credentials/CohereApi.credentials.js",
      "dist/credentials/GooglePalmApi.credentials.js",
      "dist/credentials/GroqApi.credentials.js",
      "dist/credentials/HuggingFaceApi.credentials.js",
      "dist/credentials/MotorheadApi.credentials.js",
      "dist/credentials/MistralCloudApi.credentials.js",
      "dist/credentials/OllamaApi.credentials.js",
      "dist/credentials/PineconeApi.credentials.js",
      "dist/credentials/QdrantApi.credentials.js",
      "dist/credentials/SerpApi.credentials.js",
      "dist/credentials/WolframAlphaApi.credentials.js",
      "dist/credentials/XataApi.credentials.js",
      "dist/credentials/ZepApi.credentials.js"
    ],
    "nodes": [
      "dist/nodes/vendors/OpenAi/OpenAi.node.js",
      "dist/nodes/agents/Agent/Agent.node.js",
      "dist/nodes/agents/OpenAiAssistant/OpenAiAssistant.node.js",
      "dist/nodes/chains/ChainSummarization/ChainSummarization.node.js",
      "dist/nodes/chains/ChainLLM/ChainLlm.node.js",
      "dist/nodes/chains/ChainRetrievalQA/ChainRetrievalQa.node.js",
      "dist/nodes/code/Code.node.js",
      "dist/nodes/document_loaders/DocumentDefaultDataLoader/DocumentDefaultDataLoader.node.js",
      "dist/nodes/document_loaders/DocumentBinaryInputLoader/DocumentBinaryInputLoader.node.js",
      "dist/nodes/document_loaders/DocumentGithubLoader/DocumentGithubLoader.node.js",
      "dist/nodes/document_loaders/DocumentJSONInputLoader/DocumentJsonInputLoader.node.js",
      "dist/nodes/embeddings/EmbeddingsCohere/EmbeddingsCohere.node.js",
      "dist/nodes/embeddings/EmbeddingsAwsBedrock/EmbeddingsAwsBedrock.node.js",
      "dist/nodes/embeddings/EmbeddingsAzureOpenAi/EmbeddingsAzureOpenAi.node.js",
      "dist/nodes/embeddings/EmbeddingsGooglePalm/EmbeddingsGooglePalm.node.js",
      "dist/nodes/embeddings/EmbeddingsGoogleGemini/EmbeddingsGoogleGemini.node.js",
      "dist/nodes/embeddings/EmbeddingsHuggingFaceInference/EmbeddingsHuggingFaceInference.node.js",
      "dist/nodes/embeddings/EmbeddingsMistralCloud/EmbeddingsMistralCloud.node.js",
      "dist/nodes/embeddings/EmbeddingsOpenAI/EmbeddingsOpenAi.node.js",
      "dist/nodes/embeddings/EmbeddingsOllama/EmbeddingsOllama.node.js",
      "dist/nodes/llms/LMChatAnthropic/LmChatAnthropic.node.js",
      "dist/nodes/llms/LmChatAzureOpenAi/LmChatAzureOpenAi.node.js",
      "dist/nodes/llms/LmGooglePalm/LmGooglePalm.node.js",
      "dist/nodes/llms/LmChatAwsBedrock/LmChatAwsBedrock.node.js",
      "dist/nodes/llms/LmChatGooglePalm/LmChatGooglePalm.node.js",
      "dist/nodes/llms/LmChatGoogleGemini/LmChatGoogleGemini.node.js",
      "dist/nodes/llms/LmChatGroq/LmChatGroq.node.js",
      "dist/nodes/llms/LmChatMistralCloud/LmChatMistralCloud.node.js",
      "dist/nodes/llms/LMChatOllama/LmChatOllama.node.js",
      "dist/nodes/llms/LMChatOpenAi/LmChatOpenAi.node.js",
      "dist/nodes/llms/LMOpenAi/LmOpenAi.node.js",
      "dist/nodes/llms/LMCohere/LmCohere.node.js",
      "dist/nodes/llms/LMOllama/LmOllama.node.js",
      "dist/nodes/llms/LMOpenHuggingFaceInference/LmOpenHuggingFaceInference.node.js",
      "dist/nodes/memory/MemoryBufferWindow/MemoryBufferWindow.node.js",
      "dist/nodes/memory/MemoryMotorhead/MemoryMotorhead.node.js",
      "dist/nodes/memory/MemoryRedisChat/MemoryRedisChat.node.js",
      "dist/nodes/memory/MemoryManager/MemoryManager.node.js",
      "dist/nodes/memory/MemoryChatRetriever/MemoryChatRetriever.node.js",
      "dist/nodes/memory/MemoryXata/MemoryXata.node.js",
      "dist/nodes/memory/MemoryZep/MemoryZep.node.js",
      "dist/nodes/output_parser/OutputParserAutofixing/OutputParserAutofixing.node.js",
      "dist/nodes/output_parser/OutputParserItemList/OutputParserItemList.node.js",
      "dist/nodes/output_parser/OutputParserStructured/OutputParserStructured.node.js",
      "dist/nodes/retrievers/RetrieverContextualCompression/RetrieverContextualCompression.node.js",
      "dist/nodes/retrievers/RetrieverVectorStore/RetrieverVectorStore.node.js",
      "dist/nodes/retrievers/RetrieverMultiQuery/RetrieverMultiQuery.node.js",
      "dist/nodes/retrievers/RetrieverWorkflow/RetrieverWorkflow.node.js",
      "dist/nodes/text_splitters/TextSplitterCharacterTextSplitter/TextSplitterCharacterTextSplitter.node.js",
      "dist/nodes/text_splitters/TextSplitterRecursiveCharacterTextSplitter/TextSplitterRecursiveCharacterTextSplitter.node.js",
      "dist/nodes/text_splitters/TextSplitterTokenSplitter/TextSplitterTokenSplitter.node.js",
      "dist/nodes/tools/ToolCalculator/ToolCalculator.node.js",
      "dist/nodes/tools/ToolCode/ToolCode.node.js",
      "dist/nodes/tools/ToolSerpApi/ToolSerpApi.node.js",
      "dist/nodes/tools/ToolWikipedia/ToolWikipedia.node.js",
      "dist/nodes/tools/ToolWolframAlpha/ToolWolframAlpha.node.js",
      "dist/nodes/tools/ToolWorkflow/ToolWorkflow.node.js",
      "dist/nodes/trigger/ManualChatTrigger/ManualChatTrigger.node.js",
      "dist/nodes/trigger/ChatTrigger/ChatTrigger.node.js",
      "dist/nodes/vector_store/VectorStoreInMemory/VectorStoreInMemory.node.js",
      "dist/nodes/vector_store/VectorStoreInMemoryInsert/VectorStoreInMemoryInsert.node.js",
      "dist/nodes/vector_store/VectorStoreInMemoryLoad/VectorStoreInMemoryLoad.node.js",
      "dist/nodes/vector_store/VectorStorePinecone/VectorStorePinecone.node.js",
      "dist/nodes/vector_store/VectorStorePineconeInsert/VectorStorePineconeInsert.node.js",
      "dist/nodes/vector_store/VectorStorePineconeLoad/VectorStorePineconeLoad.node.js",
      "dist/nodes/vector_store/VectorStoreQdrant/VectorStoreQdrant.node.js",
      "dist/nodes/vector_store/VectorStoreSupabase/VectorStoreSupabase.node.js",
      "dist/nodes/vector_store/VectorStoreSupabaseInsert/VectorStoreSupabaseInsert.node.js",
      "dist/nodes/vector_store/VectorStoreSupabaseLoad/VectorStoreSupabaseLoad.node.js",
      "dist/nodes/vector_store/VectorStoreZep/VectorStoreZep.node.js",
      "dist/nodes/vector_store/VectorStoreZepInsert/VectorStoreZepInsert.node.js",
      "dist/nodes/vector_store/VectorStoreZepLoad/VectorStoreZepLoad.node.js"
    ]
  },
  "devDependencies": {
    "@aws-sdk/types": "^3.535.0",
    "@types/basic-auth": "^1.1.3",
    "@types/express": "^4.17.21",
    "@types/html-to-text": "^9.0.1",
    "@types/json-schema": "^7.0.15",
    "@types/temp": "^0.9.1",
    "n8n-core": "workspace:*"
  },
  "dependencies": {
    "@aws-sdk/client-bedrock-runtime": "3.535.0",
    "@aws-sdk/credential-provider-node": "3.535.0",
    "@getzep/zep-js": "0.9.0",
    "@google-ai/generativelanguage": "2.5.0",
    "@google/generative-ai": "0.11.4",
    "@huggingface/inference": "2.7.0",
    "@langchain/anthropic": "0.1.21",
    "@langchain/cohere": "0.0.10",
    "@langchain/community": "0.2.2",
    "@langchain/core": "0.2.0",
    "@langchain/google-genai": "0.0.16",
    "@langchain/groq": "0.0.12",
    "@langchain/mistralai": "0.0.22",
    "@langchain/openai": "0.0.33",
    "@langchain/pinecone": "0.0.6",
    "@langchain/redis": "0.0.5",
    "@langchain/textsplitters": "0.0.2",
    "@n8n/typeorm": "0.3.20-9",
    "@n8n/vm2": "3.9.20",
    "@pinecone-database/pinecone": "2.2.1",
    "@qdrant/js-client-rest": "1.9.0",
    "@supabase/supabase-js": "2.43.4",
    "@xata.io/client": "0.28.4",
    "basic-auth": "2.0.1",
    "cohere-ai": "7.10.1",
    "d3-dsv": "2.0.0",
    "epub2": "3.0.2",
    "form-data": "4.0.0",
<<<<<<< HEAD
    "generate-schema": "^2.6.0",
=======
    "generate-schema": "2.6.0",
>>>>>>> 1abb26e2
    "html-to-text": "9.0.5",
    "json-schema-to-zod": "2.1.0",
    "langchain": "0.2.2",
    "lodash": "4.17.21",
    "mammoth": "1.7.2",
    "n8n-nodes-base": "workspace:*",
    "n8n-workflow": "workspace:*",
    "openai": "4.47.1",
    "pdf-parse": "1.1.1",
    "pg": "8.11.3",
    "redis": "4.6.12",
    "sqlite3": "5.1.7",
    "temp": "0.9.4",
    "tmp-promise": "3.0.3",
    "zod": "3.23.8",
    "zod-to-json-schema": "3.23.0"
  }
}<|MERGE_RESOLUTION|>--- conflicted
+++ resolved
@@ -157,11 +157,7 @@
     "d3-dsv": "2.0.0",
     "epub2": "3.0.2",
     "form-data": "4.0.0",
-<<<<<<< HEAD
-    "generate-schema": "^2.6.0",
-=======
     "generate-schema": "2.6.0",
->>>>>>> 1abb26e2
     "html-to-text": "9.0.5",
     "json-schema-to-zod": "2.1.0",
     "langchain": "0.2.2",
