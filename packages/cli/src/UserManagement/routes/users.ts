--- conflicted
+++ resolved
@@ -5,12 +5,8 @@
 import { LoggerProxy } from 'n8n-workflow';
 import { genSaltSync, hashSync } from 'bcryptjs';
 import { Db, GenericHelpers, ResponseHelper } from '../..';
-<<<<<<< HEAD
-import { AuthenticatedRequest, N8nApp, UserRequest } from '../Interfaces';
-=======
 import { N8nApp, UserRequest } from '../Interfaces';
 import { AuthenticatedRequest } from '../../requests';
->>>>>>> ff667180
 import { isEmailSetup, isValidEmail, sanitizeUser } from '../UserManagementHelper';
 import { User } from '../../databases/entities/User';
 import { SharedWorkflow } from '../../databases/entities/SharedWorkflow';
