import type { CreateFolderDto, DeleteFolderDto, UpdateFolderDto } from '@n8n/api-types';
import { Service } from '@n8n/di';
// eslint-disable-next-line n8n-local-rules/misplaced-n8n-typeorm-import
import type { EntityManager } from '@n8n/typeorm';

<<<<<<< HEAD
import { Folder } from '@/databases/entities/folder';
=======
>>>>>>> 27852e35
import { FolderTagMappingRepository } from '@/databases/repositories/folder-tag-mapping.repository';
import { FolderRepository } from '@/databases/repositories/folder.repository';
import { WorkflowRepository } from '@/databases/repositories/workflow.repository';
import { FolderNotFoundError } from '@/errors/folder-not-found.error';

export interface SimpleFolderNode {
	id: string;
	name: string;
	children: SimpleFolderNode[];
}

interface FolderPathRow {
	folder_id: string;
	folder_name: string;
	folder_parent_folder_id: string | null;
}

@Service()
export class FolderService {
	constructor(
		private readonly folderRepository: FolderRepository,
		private readonly folderTagMappingRepository: FolderTagMappingRepository,
<<<<<<< HEAD
		private readonly workflowsRepository: WorkflowRepository,
=======
>>>>>>> 27852e35
	) {}

	async createFolder({ parentFolderId, name }: CreateFolderDto, projectId: string) {
		let parentFolder = null;
		if (parentFolderId) {
			parentFolder = await this.findFolderInProjectOrFail(parentFolderId, projectId);
		}

		const folderEntity = this.folderRepository.create({
			name,
			homeProject: { id: projectId },
			parentFolder,
		});

		const { homeProject, ...folder } = await this.folderRepository.save(folderEntity);

		return folder;
	}

	async updateFolder(folderId: string, projectId: string, { name, tagIds }: UpdateFolderDto) {
<<<<<<< HEAD
		await this.findFolderInProjectOrFail(folderId, projectId);
=======
		await this.getFolderInProject(folderId, projectId);
>>>>>>> 27852e35
		if (name) {
			await this.folderRepository.update({ id: folderId }, { name });
		}
		if (tagIds) {
			await this.folderTagMappingRepository.overwriteTags(folderId, tagIds);
		}
	}

	async findFolderInProjectOrFail(folderId: string, projectId: string, em?: EntityManager) {
		try {
			return await this.folderRepository.findOneOrFailFolderInProject(folderId, projectId, em);
		} catch {
			throw new FolderNotFoundError(folderId);
		}
	}

	async getFolderTree(folderId: string, projectId: string): Promise<SimpleFolderNode[]> {
		await this.findFolderInProjectOrFail(folderId, projectId);

		const escapedParentFolderId = this.folderRepository
			.createQueryBuilder()
			.escape('parentFolderId');

		const baseQuery = this.folderRepository
			.createQueryBuilder('folder')
			.select('folder.id', 'id')
			.addSelect('folder.parentFolderId', 'parentFolderId')
			.where('folder.id = :folderId', { folderId });

		const recursiveQuery = this.folderRepository
			.createQueryBuilder('f')
			.select('f.id', 'id')
			.addSelect('f.parentFolderId', 'parentFolderId')
			.innerJoin('folder_path', 'fp', `f.id = fp.${escapedParentFolderId}`);

		const mainQuery = this.folderRepository
			.createQueryBuilder('folder')
			.select('folder.id', 'folder_id')
			.addSelect('folder.name', 'folder_name')
			.addSelect('folder.parentFolderId', 'folder_parent_folder_id')
			.addCommonTableExpression(
				`${baseQuery.getQuery()} UNION ALL ${recursiveQuery.getQuery()}`,
				'folder_path',
				{ recursive: true },
			)
			.where((qb) => {
				const subQuery = qb.subQuery().select('fp.id').from('folder_path', 'fp').getQuery();
				return `folder.id IN ${subQuery}`;
			})
			.setParameters({
				folderId,
			});

		const result = await mainQuery.getRawMany<FolderPathRow>();

		return this.transformFolderPathToTree(result);
	}

	async deleteFolder(folderId: string, projectId: string, { transferToFolderId }: DeleteFolderDto) {
		await this.findFolderInProjectOrFail(folderId, projectId);

		if (!transferToFolderId) {
			await this.folderRepository.delete({ id: folderId });
			return;
		}

		await this.findFolderInProjectOrFail(transferToFolderId, projectId);

		return await this.folderRepository.manager.transaction(async (tx) => {
			await this.folderRepository.moveToFolder(folderId, transferToFolderId, tx);
			await this.workflowsRepository.moveToFolder(folderId, transferToFolderId, tx);
			await tx.delete(Folder, { id: folderId });
			return;
		});
	}

	private transformFolderPathToTree(flatPath: FolderPathRow[]): SimpleFolderNode[] {
		if (!flatPath || flatPath.length === 0) {
			return [];
		}

		const folderMap = new Map<string, SimpleFolderNode>();

		// First pass: create all nodes
		flatPath.forEach((folder) => {
			folderMap.set(folder.folder_id, {
				id: folder.folder_id,
				name: folder.folder_name,
				children: [],
			});
		});

		let rootNode: SimpleFolderNode | null = null;

		// Second pass: build the tree
		flatPath.forEach((folder) => {
			const currentNode = folderMap.get(folder.folder_id)!;

			if (folder.folder_parent_folder_id && folderMap.has(folder.folder_parent_folder_id)) {
				const parentNode = folderMap.get(folder.folder_parent_folder_id)!;
				parentNode.children = [currentNode];
			} else {
				rootNode = currentNode;
			}
		});

		return rootNode ? [rootNode] : [];
	}
}<|MERGE_RESOLUTION|>--- conflicted
+++ resolved
@@ -3,10 +3,6 @@
 // eslint-disable-next-line n8n-local-rules/misplaced-n8n-typeorm-import
 import type { EntityManager } from '@n8n/typeorm';
 
-<<<<<<< HEAD
-import { Folder } from '@/databases/entities/folder';
-=======
->>>>>>> 27852e35
 import { FolderTagMappingRepository } from '@/databases/repositories/folder-tag-mapping.repository';
 import { FolderRepository } from '@/databases/repositories/folder.repository';
 import { WorkflowRepository } from '@/databases/repositories/workflow.repository';
@@ -29,10 +25,6 @@
 	constructor(
 		private readonly folderRepository: FolderRepository,
 		private readonly folderTagMappingRepository: FolderTagMappingRepository,
-<<<<<<< HEAD
-		private readonly workflowsRepository: WorkflowRepository,
-=======
->>>>>>> 27852e35
 	) {}
 
 	async createFolder({ parentFolderId, name }: CreateFolderDto, projectId: string) {
@@ -53,11 +45,7 @@
 	}
 
 	async updateFolder(folderId: string, projectId: string, { name, tagIds }: UpdateFolderDto) {
-<<<<<<< HEAD
-		await this.findFolderInProjectOrFail(folderId, projectId);
-=======
 		await this.getFolderInProject(folderId, projectId);
->>>>>>> 27852e35
 		if (name) {
 			await this.folderRepository.update({ id: folderId }, { name });
 		}
