--- conflicted
+++ resolved
@@ -674,12 +674,7 @@
 				],
 			},
 		],
-<<<<<<< HEAD
 		description: 'When multiple filters are provided within a filterGroup, they will be combined using a logical AND operator. When multiple filterGroups are provided, they will be combined using a logical OR operator. The system supports a maximum of three filterGroups with up to three filters each. More info <a href="https://developers.hubspot.com/docs/api/crm/search">here</a>.',
-=======
-		description:
-			'When multiple filters are provided within a filterGroup, they will be combined using a logical AND operator. When multiple filterGroups are provided, they will be combined using a logical OR operator. The system supports a maximum of three filterGroups with up to three filters each. More info <a href="https://developers.hubspot.com/docs/api/crm/search">here</a>',
->>>>>>> 51e8f5ff
 	},
 	{
 		displayName: 'Additional Fields',
