@mixin theme {
	--color-primary-h: 6.9;
	--color-primary-s: 100%;
	--color-primary-l: 67.6%;
	--color-primary: hsl(
		var(--color-primary-h),
		var(--color-primary-s),
		var(--color-primary-l)
	);

	--color-primary-tint-1-l: 88%;
	--color-primary-tint-1: hsl(
		var(--color-primary-h),
		var(--color-primary-s),
		var(--color-primary-tint-1-l)
	);

	--color-primary-tint-2-l: 94.5%;
	--color-primary-tint-2: hsl(
		var(--color-primary-h),
		var(--color-primary-s),
		var(--color-primary-tint-2-l)
	);

	--color-primary-tint-3-l: 96.9%;
	--color-primary-tint-3: hsl(
		var(--color-primary-h),
		var(--color-primary-s),
		var(--color-primary-tint-3-l)
	);

	--color-primary-shade-1-l: 57.6%;
	--color-primary-shade-1: hsl(
		var(--color-primary-h),
		var(--color-primary-s),
		var(--color-primary-shade-1-l)
	);

	--color-primary-shade-2-l: 23%;
	--color-primary-shade-2: hsl(
		var(--color-primary-h),
		var(--color-primary-s),
		var(--color-primary-shade-2-l)
	);

	--color-avatar-accent-1-h: 40;
	--color-avatar-accent-1-s: 15.3%;
	--color-avatar-accent-1-l: 88.4%;
	--color-avatar-accent-1: hsl(
		var(--color-avatar-accent-1-h),
		var(--color-avatar-accent-1-s),
		var(--color-avatar-accent-1-l)
	);

	--color-avatar-accent-2-h: 212;
	--color-avatar-accent-2-s: 71%;
	--color-avatar-accent-2-l: 48.6%;
	--color-avatar-accent-2: hsl(
		var(--color-avatar-accent-2-h),
		var(--color-avatar-accent-2-s),
		var(--color-avatar-accent-2-l)
	);

	--color-secondary-h: 247;
	--color-secondary-s: 49%;
	--color-secondary-l: 53%;
	--color-secondary: hsl(
		var(--color-secondary-h),
		var(--color-secondary-s),
		var(--color-secondary-l)
	);

	--color-secondary-tint-1-l: 92%;
	--color-secondary-tint-1: hsl(
		var(--color-secondary-h),
		var(--color-secondary-s),
		var(--color-secondary-tint-1-l)
	);

	--color-success-h: 150.4;
	--color-success-s: 60%;
	--color-success-l: 40.4%;
	--color-success: hsl(
		var(--color-success-h),
		var(--color-success-s),
		var(--color-success-l)
	);

	--color-success-tint-1-l: 90%;
	--color-success-tint-1: hsl(
		var(--color-success-h),
		var(--color-success-s),
		var(--color-success-tint-1-l)
	);

	--color-success-tint-2-l: 94.9%;
	--color-success-tint-2: hsl(
		var(--color-success-h),
		var(--color-success-s),
		var(--color-success-tint-2-l)
	);

	--color-success-light-h: 150;
	--color-success-light-s: 54%;
	--color-success-light-l: 70%;
	--color-success-light: hsl(
		var(--color-success-light-h),
		var(--color-success-light-s),
		var(--color-success-light-l)
	);

	--color-warning-h: 36;
	--color-warning-s: 77%;
	--color-warning-l: 57%;
	--color-warning: hsl(
		var(--color-warning-h),
		var(--color-warning-s),
		var(--color-warning-l)
	);

	--color-warning-tint-1-l: 88%;
	--color-warning-tint-1: hsl(
		var(--color-warning-h),
		var(--color-warning-s),
		var(--color-warning-tint-1-l)
	);

	--color-warning-tint-2-l: 96%;
	--color-warning-tint-2: hsl(
		var(--color-warning-h),
		var(--color-warning-s),
		var(--color-warning-tint-2-l)
	);

	--color-danger-h: 0;
	--color-danger-s: 87.6%;
	--color-danger-l: 65.3%;
	--color-danger: hsl(
		var(--color-danger-h),
		var(--color-danger-s),
		var(--color-danger-l)
	);

	--color-danger-tint-1-l: 93.9%;
	--color-danger-tint-1: hsl(
		var(--color-danger-h),
		var(--color-danger-s),
		var(--color-danger-tint-1-l)
	);
	--color-danger-tint-2-l: 96.9%;
	--color-danger-tint-2: hsl(
		var(--color-danger-h),
		var(--color-danger-s),
		var(--color-danger-tint-2-l)
	);

	--color-info-h: 220;
	--color-info-s: 4%;
	--color-info-l: 58%;
	--color-info: hsl(
		var(--color-info-h),
		var(--color-info-s),
		var(--color-info-l)
	);

	--color-info-tint-1-l: 88%;
	--color-info-tint-1: hsl(
		var(--color-info-h),
		var(--color-info-s),
		var(--color-info-tint-1-l)
	);
	--color-info-tint-2-l: 96%;
	--color-info-tint-2: hsl(
		var(--color-info-h),
		var(--color-info-s),
		var(--color-info-tint-2-l)
	);

	--color-text-dark-h: 0;
	--color-text-dark-s: 0%;
	--color-text-dark-l: 33.3%;
	--color-text-dark: hsl(
		var(--color-text-dark-h),
		var(--color-text-dark-s),
		var(--color-text-dark-l)
	);

	--color-text-base-h: 240;
	--color-text-base-s: 4%;
	--color-text-base-l: 51%;
	--color-text-base: hsl(
		var(--color-text-base-h),
		var(--color-text-base-s),
		var(--color-text-base-l)
	);

	--color-text-light-h: 220;
	--color-text-light-s: 4.2%;
	--color-text-light-l: 58.2%;
	--color-text-light: hsl(
		var(--color-text-light-h),
		var(--color-text-light-s),
		var(--color-text-light-l)
	);

	--color-text-lighter-h: 222;
	--color-text-lighter-s: 16.7%;
	--color-text-lighter-l: 88.2%;
	--color-text-lighter: hsl(
		var(--color-text-lighter-h),
		var(--color-text-lighter-s),
		var(--color-text-lighter-l)
	);

	--color-text-xlight-h: 0;
	--color-text-xlight-s: 0%;
	--color-text-xlight-l: 100%;
	--color-text-xlight: hsl(
		var(--color-text-xlight-h),
		var(--color-text-xlight-s),
		var(--color-text-xlight-l)
	);

	--color-foreground-xdark-h: 220;
	--color-foreground-xdark-s: 7.4%;
	--color-foreground-xdark-l: 52.5%;
	--color-foreground-xdark: hsl(
		var(--color-foreground-xdark-h),
		var(--color-foreground-xdark-s),
		var(--color-foreground-xdark-l)
	);

	--color-foreground-dark-h: 228;
	--color-foreground-dark-s: 9.6%;
	--color-foreground-dark-l: 79.6%;
	--color-foreground-dark: hsl(
		var(--color-foreground-dark-h),
		var(--color-foreground-dark-s),
		var(--color-foreground-dark-l)
	);

	--color-foreground-base-h: 220;
	--color-foreground-base-s: 20%;
	--color-foreground-base-l: 88.2%;
	--color-foreground-base: hsl(
		var(--color-foreground-base-h),
		var(--color-foreground-base-s),
		var(--color-foreground-base-l)
	);

	--color-foreground-light-h: 0;
	--color-foreground-light-s: 0%;
	--color-foreground-light-l: 93.3%;
	--color-foreground-light: hsl(
		var(--color-foreground-light-h),
		var(--color-foreground-light-s),
		var(--color-foreground-light-l)
	);

	--color-foreground-xlight-h: 0;
	--color-foreground-xlight-s: 0%;
	--color-foreground-xlight-l: 100%;
	--color-foreground-xlight: hsl(
		var(--color-foreground-xlight-h),
		var(--color-foreground-xlight-s),
		var(--color-foreground-xlight-l)
	);

	--color-background-dark-h: 240;
	--color-background-dark-s: 4.2%;
	--color-background-dark-l: 18.8%;
	--color-background-dark: hsl(
		var(--color-background-dark-h),
		var(--color-background-dark-s),
		var(--color-background-dark-l)
	);

	--color-background-base-h: 220;
	--color-background-base-s: 30%;
	--color-background-base-l: 96.1%;
	--color-background-base: hsl(
		var(--color-background-base-h),
		var(--color-background-base-s),
		var(--color-background-base-l)
	);

	--color-background-light-h: 220;
	--color-background-light-s: 60%;
	--color-background-light-l: 99%;
	--color-background-light: hsl(
		var(--color-background-light-h),
		var(--color-background-light-s),
		var(--color-background-light-l)
	);

	--color-background-lighter-h: 252;
	--color-background-lighter-s: 71.4%;
	--color-background-lighter-l: 98.6%;
	--color-background-lighter: hsl(
		var(--color-background-lighter-h),
		var(--color-background-lighter-s),
		var(--color-background-lighter-l)
	);

	--color-background-xlight-h: 0;
	--color-background-xlight-s: 0%;
	--color-background-xlight-l: 100%;
	--color-background-xlight: hsl(
		var(--color-background-xlight-h),
		var(--color-background-xlight-s),
		var(--color-background-xlight-l)
	);

	--color-canvas-dot-h: 204;
	--color-canvas-dot-s: 15.6%;
	--color-canvas-dot-l: 87.5%;
	--color-canvas-dot: hsl(
		var(--color-canvas-dot-h),
		var(--color-canvas-dot-s),
		var(--color-canvas-dot-l)
	);

	--color-canvas-background-h: 260;
	--color-canvas-background-s: 100%;
	--color-canvas-background-l: 99.4%;
	--color-canvas-background: hsl(
		var(--color-canvas-background-h),
		var(--color-canvas-background-s),
		var(--color-canvas-background-l)
	);

<<<<<<< HEAD
  --color-sticky-default-background-h: 46;
  --color-sticky-default-background-s: 100%;
  --color-sticky-default-background-l: 92%;
  --color-sticky-default-background: hsl(
    var(--color-sticky-default-background-h),
    var(--color-sticky-default-background-s),
    var(--color-sticky-default-background-l)
  );

  --color-sticky-default-border-h: 43;
  --color-sticky-default-border-s: 75%;
  --color-sticky-default-border-l: 80%;
  --color-sticky-default-border: hsl(
    var(--color-sticky-default-border-h),
    var(--color-sticky-default-border-s),
    var(--color-sticky-default-border-l)
  );
=======
	--color-json-default: #5045A1;
	--color-json-null:  var(--color-danger);
	--color-json-boolean: #1d8ce0;
	--color-json-number: #1d8ce0;
	--color-json-string: #5045A1;
	--color-json-key: var(--color-text-dark);
	--color-json-brackets: var(--color-text-dark);
	--color-json-brackets-hover: #1890ff;
	--color-json-line: #bfcbd9;
	--color-json-highlight: #E2E5EE;
>>>>>>> 50868c2a

	--border-radius-xlarge: 12px;
	--border-radius-large: 8px;
	--border-radius-base: 4px;
	--border-radius-small: 2px;
	--border-color-base: var(--color-foreground-base);
	--border-color-light: var(--color-foreground-light);

	--border-style-base: solid;
	--border-width-base: 1px;
	--border-base: var(--border-width-base) var(--border-style-base)
		var(--color-foreground-base);

	--font-size-3xs: 0.625rem;
	--font-size-2xs: 0.75rem;
	--font-size-xs: 0.8125rem;
	--font-size-s: 0.875rem;
	--font-size-m: 1rem;
	--font-size-l: 1.125rem;
	--font-size-xl: 1.25rem;
	--font-size-2xl: 1.75rem;

	--font-line-height-compact: 1.25;
	--font-line-height-regular: 1.3;
	--font-line-height-loose: 1.35;
	--font-line-height-xloose: 1.5;

	--font-weight-regular: 400;
	--font-weight-bold: 600;
	--font-family: 'Open Sans', sans-serif;

	--spacing-5xs: 0.125rem;
	--spacing-4xs: 0.25rem;
	--spacing-3xs: 0.375rem;
	--spacing-2xs: 0.5rem;
	--spacing-xs: 0.75rem;
	--spacing-s: 1rem;
	--spacing-m: 1.25rem;
	--spacing-l: 1.5rem;
	--spacing-xl: 2rem;
	--spacing-2xl: 3rem;
	--spacing-3xl: 4rem;
	--spacing-4xl: 8rem;
	--spacing-5xl: 16rem;
}

:root {
	@include theme;
}<|MERGE_RESOLUTION|>--- conflicted
+++ resolved
@@ -329,25 +329,6 @@
 		var(--color-canvas-background-l)
 	);
 
-<<<<<<< HEAD
-  --color-sticky-default-background-h: 46;
-  --color-sticky-default-background-s: 100%;
-  --color-sticky-default-background-l: 92%;
-  --color-sticky-default-background: hsl(
-    var(--color-sticky-default-background-h),
-    var(--color-sticky-default-background-s),
-    var(--color-sticky-default-background-l)
-  );
-
-  --color-sticky-default-border-h: 43;
-  --color-sticky-default-border-s: 75%;
-  --color-sticky-default-border-l: 80%;
-  --color-sticky-default-border: hsl(
-    var(--color-sticky-default-border-h),
-    var(--color-sticky-default-border-s),
-    var(--color-sticky-default-border-l)
-  );
-=======
 	--color-json-default: #5045A1;
 	--color-json-null:  var(--color-danger);
 	--color-json-boolean: #1d8ce0;
@@ -358,7 +339,24 @@
 	--color-json-brackets-hover: #1890ff;
 	--color-json-line: #bfcbd9;
 	--color-json-highlight: #E2E5EE;
->>>>>>> 50868c2a
+
+	--color-sticky-default-background-h: 46;
+  --color-sticky-default-background-s: 100%;
+  --color-sticky-default-background-l: 92%;
+  --color-sticky-default-background: hsl(
+    var(--color-sticky-default-background-h),
+    var(--color-sticky-default-background-s),
+    var(--color-sticky-default-background-l)
+  );
+
+  --color-sticky-default-border-h: 43;
+  --color-sticky-default-border-s: 75%;
+  --color-sticky-default-border-l: 80%;
+  --color-sticky-default-border: hsl(
+    var(--color-sticky-default-border-h),
+    var(--color-sticky-default-border-s),
+    var(--color-sticky-default-border-l)
+  );
 
 	--border-radius-xlarge: 12px;
 	--border-radius-large: 8px;
