--- conflicted
+++ resolved
@@ -392,9 +392,6 @@
 				section: 'edit',
 				docURL: 'https://moment.github.io/luxon/api-docs/index.html#datetimeendof',
 				returnType: 'DateTime',
-<<<<<<< HEAD
-				args: [{ name: 'unit', type: 'string', default: "'month'" }],
-=======
 				args: [
 					{
 						name: 'unit',
@@ -419,7 +416,6 @@
 						evaluated: '[DateTime: 2024-03-31T23:59:59.999Z]',
 					},
 				],
->>>>>>> 75408b01
 			},
 		},
 		equals: {
@@ -601,9 +597,6 @@
 				section: 'edit',
 				docURL: 'https://moment.github.io/luxon/api-docs/index.html#datetimestartof',
 				returnType: 'DateTime',
-<<<<<<< HEAD
-				args: [{ name: 'unit', type: 'string', default: "'month'" }],
-=======
 				args: [
 					{
 						name: 'unit',
@@ -627,7 +620,6 @@
 						evaluated: '[DateTime: 2024-03-01T00:00:00.000Z]',
 					},
 				],
->>>>>>> 75408b01
 			},
 		},
 		toBSON: {
@@ -731,10 +723,7 @@
 		toLocal: {
 			doc: {
 				name: 'toLocal',
-<<<<<<< HEAD
-=======
 				description: i18n.baseText('codeNodeEditor.completer.luxon.instanceMethods.toLocal'),
->>>>>>> 75408b01
 				section: 'edit',
 				docURL: 'https://moment.github.io/luxon/api-docs/index.html#datetimetolocal',
 				returnType: 'DateTime',
